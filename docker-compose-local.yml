--- conflicted
+++ resolved
@@ -6,11 +6,7 @@
 
 services:
   localstack:
-<<<<<<< HEAD
-    image: localstack/localstack:latest
-=======
     image: localstack/localstack:2.3.2
->>>>>>> 79a60957
     ports:
       - 4566:4566
       - 4510-4559:4510-4559  # external services port range
